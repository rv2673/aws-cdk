--- conflicted
+++ resolved
@@ -1,9 +1,5 @@
 import * as cxschema from '@aws-cdk/cloud-assembly-schema';
-<<<<<<< HEAD
-=======
 import { Construct, IConstruct } from 'constructs';
-import { nodeunitShim, Test } from 'nodeunit-shim';
->>>>>>> 1e54fb92
 import { App } from '../lib';
 import { IAspect, Aspects } from '../lib/aspect';
 
