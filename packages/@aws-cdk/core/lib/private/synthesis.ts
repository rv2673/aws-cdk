--- conflicted
+++ resolved
@@ -198,28 +198,4 @@
   if (order === 'post') {
     cb(root);
   }
-<<<<<<< HEAD
-}
-
-/**
- * Interface which provides access to special methods of Construct
- *
- */
-interface IProtectedConstructMethods extends IConstruct {
-  /**
-   * Method that gets called when a construct should synthesize itself to an assembly
-   */
-  onSynthesize(session: constructs.ISynthesisSession): void;
-
-  /**
-   * Method that gets called to validate a construct
-   */
-  onValidate(): string[];
-
-  /**
-   * Method that gets called to prepare a construct
-   */
-  onPrepare(): void;
-=======
->>>>>>> 7a4df9ec
 }