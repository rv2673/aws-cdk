--- conflicted
+++ resolved
@@ -146,12 +146,7 @@
   /**
    * Exists to implement IAction
    */
-<<<<<<< HEAD
   public bind(scope: CoreConstruct, stage: codepipeline.IStage, options: codepipeline.ActionBindOptions): codepipeline.ActionConfig {
-=======
-  public bind(scope: Construct, stage: codepipeline.IStage, options: codepipeline.ActionBindOptions):
-  codepipeline.ActionConfig {
->>>>>>> f9bdeb2c
     return this.action.bind(scope, stage, options);
   }
 
