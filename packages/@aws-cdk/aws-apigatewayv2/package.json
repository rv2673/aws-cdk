--- conflicted
+++ resolved
@@ -89,11 +89,7 @@
     "@aws-cdk/aws-iam": "0.0.0",
     "@aws-cdk/aws-cloudwatch": "0.0.0",
     "@aws-cdk/core": "0.0.0",
-<<<<<<< HEAD
     "constructs": "^3.3.69"
-=======
-    "constructs": "10.0.0-pre.5"
->>>>>>> 6565d2e6
   },
   "peerDependencies": {
     "@aws-cdk/aws-ec2": "0.0.0",
@@ -101,11 +97,7 @@
     "@aws-cdk/aws-certificatemanager": "0.0.0",
     "@aws-cdk/aws-cloudwatch": "0.0.0",
     "@aws-cdk/core": "0.0.0",
-<<<<<<< HEAD
     "constructs": "^3.3.69"
-=======
-    "constructs": "10.0.0-pre.5"
->>>>>>> 6565d2e6
   },
   "engines": {
     "node": ">= 10.13.0 <13 || >=13.7.0"
