--- conflicted
+++ resolved
@@ -8,12 +8,7 @@
 import * as lambda from '@aws-cdk/aws-lambda';
 import * as s3 from '@aws-cdk/aws-s3';
 import * as sns from '@aws-cdk/aws-sns';
-<<<<<<< HEAD
-import { App, Aws, CfnParameter, ConstructNode, SecretValue, Stack } from '@aws-cdk/core';
-=======
 import { App, Aws, CfnParameter, SecretValue, Stack } from '@aws-cdk/core';
-import { nodeunitShim, Test } from 'nodeunit-shim';
->>>>>>> d50d087c
 import * as cpactions from '../lib';
 
 /* eslint-disable quote-props */
@@ -50,16 +45,8 @@
       ],
     });
 
-<<<<<<< HEAD
     expect(SynthUtils.toCloudFormation(stack)).not.toEqual({});
-    expect([]).toEqual(ConstructNode.validate(pipeline.node));
-=======
-    test.notDeepEqual(SynthUtils.toCloudFormation(stack), {});
-    test.deepEqual([], pipeline.node.validate());
-    test.done();
-  },
->>>>>>> d50d087c
-
+    expect([]).toEqual(pipeline.node.validate());
   });
 
   test('Tokens can be used as physical names of the Pipeline', () => {
@@ -310,15 +297,8 @@
       ],
     });
 
-    expect([]).toEqual(ConstructNode.validate(p.node));
-
-<<<<<<< HEAD
+    expect([]).toEqual(p.node.validate());
   });
-=======
-    test.deepEqual([], p.node.validate());
-    test.done();
-  },
->>>>>>> d50d087c
 
   test('onStateChange', () => {
     const stack = new Stack();
@@ -407,14 +387,7 @@
       ],
     });
 
-<<<<<<< HEAD
-    expect([]).toEqual(ConstructNode.validate(pipeline.node));
-=======
-    test.deepEqual([], pipeline.node.validate());
-    test.done();
-  },
->>>>>>> d50d087c
-
+    expect([]).toEqual(pipeline.node.validate());
   });
 
   describe('PipelineProject', () => {
