import * as path from 'path';
import { Annotations, Match, Template } from '@aws-cdk/assertions';
import { Protocol } from '@aws-cdk/aws-ec2';
import { Repository } from '@aws-cdk/aws-ecr';
import * as iam from '@aws-cdk/aws-iam';
import * as secretsmanager from '@aws-cdk/aws-secretsmanager';
import * as ssm from '@aws-cdk/aws-ssm';
import { testLegacyBehavior } from '@aws-cdk/cdk-build-tools/lib/feature-flag';
import * as cdk from '@aws-cdk/core';
import * as cxapi from '@aws-cdk/cx-api';
import * as ecs from '../../lib';

describe('ec2 task definition', () => {
  describe('When creating an ECS TaskDefinition', () => {
    test('with only required properties set, it correctly sets default properties', () => {
      // GIVEN
      const stack = new cdk.Stack();
      new ecs.Ec2TaskDefinition(stack, 'Ec2TaskDef');

      // THEN
      Template.fromStack(stack).hasResourceProperties('AWS::ECS::TaskDefinition', {
        Family: 'Ec2TaskDef',
        NetworkMode: ecs.NetworkMode.BRIDGE,
        RequiresCompatibilities: ['EC2'],
      });

      // test error if no container defs?
    });

    test('with all properties set', () => {
      // GIVEN
      const stack = new cdk.Stack();
      new ecs.Ec2TaskDefinition(stack, 'Ec2TaskDef', {
        executionRole: new iam.Role(stack, 'ExecutionRole', {
          path: '/',
          assumedBy: new iam.CompositePrincipal(
            new iam.ServicePrincipal('ecs.amazonaws.com'),
            new iam.ServicePrincipal('ecs-tasks.amazonaws.com'),
          ),
        }),
        family: 'ecs-tasks',
        networkMode: ecs.NetworkMode.AWS_VPC,
        ipcMode: ecs.IpcMode.HOST,
        pidMode: ecs.PidMode.TASK,
        placementConstraints: [ecs.PlacementConstraint.memberOf('attribute:ecs.instance-type =~ t2.*')],
        taskRole: new iam.Role(stack, 'TaskRole', {
          assumedBy: new iam.ServicePrincipal('ecs-tasks.amazonaws.com'),
        }),
        volumes: [{
          host: {
            sourcePath: '/tmp/cache',
          },
          name: 'scratch',
        }],
      });

      // THEN
      Template.fromStack(stack).hasResourceProperties('AWS::ECS::TaskDefinition', {
        ExecutionRoleArn: {
          'Fn::GetAtt': [
            'ExecutionRole605A040B',
            'Arn',
          ],
        },
        Family: 'ecs-tasks',
        NetworkMode: 'awsvpc',
        IpcMode: 'host',
        PidMode: 'task',
        PlacementConstraints: [
          {
            Expression: 'attribute:ecs.instance-type =~ t2.*',
            Type: 'memberOf',
          },
        ],
        RequiresCompatibilities: [
          'EC2',
        ],
        TaskRoleArn: {
          'Fn::GetAtt': [
            'TaskRole30FC0FBB',
            'Arn',
          ],
        },
        Volumes: [
          {
            Host: {
              SourcePath: '/tmp/cache',
            },
            Name: 'scratch',
          },
        ],
      });
    });

    test('correctly sets placement constraint', () => {
      // GIVEN
      const stack = new cdk.Stack();
      const taskDefinition = new ecs.Ec2TaskDefinition(stack, 'Ec2TaskDef');

      // WHEN
      taskDefinition.addPlacementConstraint(ecs.PlacementConstraint.memberOf('attribute:ecs.instance-type =~ t2.*'));

      // THEN
      Template.fromStack(stack).hasResourceProperties('AWS::ECS::TaskDefinition', {
        PlacementConstraints: [
          {
            Expression: 'attribute:ecs.instance-type =~ t2.*',
            Type: 'memberOf',
          },
        ],

      });
    });

    test('correctly sets network mode', () => {
      // GIVEN
      const stack = new cdk.Stack();
      new ecs.Ec2TaskDefinition(stack, 'Ec2TaskDef', {
        networkMode: ecs.NetworkMode.AWS_VPC,
      });

      // THEN
      Template.fromStack(stack).hasResourceProperties('AWS::ECS::TaskDefinition', {
        NetworkMode: ecs.NetworkMode.AWS_VPC,
      });
    });

    test('correctly sets ipc mode', () => {
      // GIVEN
      const stack = new cdk.Stack();
      new ecs.Ec2TaskDefinition(stack, 'Ec2TaskDef', {
        ipcMode: ecs.IpcMode.TASK,
      });

      // THEN
      Template.fromStack(stack).hasResourceProperties('AWS::ECS::TaskDefinition', {
        IpcMode: ecs.IpcMode.TASK,
      });
    });

    test('correctly sets pid mode', () => {
      // GIVEN
      const stack = new cdk.Stack();
      new ecs.Ec2TaskDefinition(stack, 'Ec2TaskDef', {
        pidMode: ecs.PidMode.HOST,
      });

      // THEN
      Template.fromStack(stack).hasResourceProperties('AWS::ECS::TaskDefinition', {
        PidMode: ecs.PidMode.HOST,
      });
    });

    test('correctly sets containers', () => {
      // GIVEN
      const stack = new cdk.Stack();

      const taskDefinition = new ecs.Ec2TaskDefinition(stack, 'Ec2TaskDef');

      const container = taskDefinition.addContainer('web', {
        image: ecs.ContainerImage.fromRegistry('amazon/amazon-ecs-sample'),
        memoryLimitMiB: 512, // add validation?
      });

      container.addPortMappings({
        containerPort: 3000,
      });

      container.addUlimits({
        hardLimit: 128,
        name: ecs.UlimitName.RSS,
        softLimit: 128,
      });

      container.addVolumesFrom({
        sourceContainer: 'foo',
        readOnly: true,
      });

      container.addToExecutionPolicy(new iam.PolicyStatement({
        resources: ['*'],
        actions: ['ecs:*'],
      }));

      // THEN
      Template.fromStack(stack).hasResourceProperties('AWS::ECS::TaskDefinition', {
        Family: 'Ec2TaskDef',
        ContainerDefinitions: [{
          Essential: true,
          Memory: 512,
          Image: 'amazon/amazon-ecs-sample',
          Name: 'web',
          PortMappings: [{
            ContainerPort: 3000,
            HostPort: 0,
            Protocol: Protocol.TCP,
          }],
          Ulimits: [
            {
              HardLimit: 128,
              Name: 'rss',
              SoftLimit: 128,
            },
          ],
          VolumesFrom: [
            {
              ReadOnly: true,
              SourceContainer: 'foo',
            },
          ],
        }],
      });

      Template.fromStack(stack).hasResourceProperties('AWS::IAM::Policy', {
        PolicyDocument: {
          Version: '2012-10-17',
          Statement: [
            {
              Action: 'ecs:*',
              Effect: 'Allow',
              Resource: '*',
            },
          ],
        },
      });
    });

    test('all container definition options defined', () => {
      // GIVEN
      const app = new cdk.App({ context: { [cxapi.NEW_STYLE_STACK_SYNTHESIS_CONTEXT]: false } });
      const stack = new cdk.Stack(app);

      const taskDefinition = new ecs.Ec2TaskDefinition(stack, 'Ec2TaskDef');
      const secret = new secretsmanager.Secret(stack, 'Secret');
      const parameter = ssm.StringParameter.fromSecureStringParameterAttributes(stack, 'Parameter', {
        parameterName: '/name',
        version: 1,
      });

      taskDefinition.addContainer('web', {
        image: ecs.ContainerImage.fromRegistry('amazon/amazon-ecs-sample'),
        memoryLimitMiB: 2048,
        cpu: 256,
        disableNetworking: true,
        command: ['CMD env'],
        dnsSearchDomains: ['0.0.0.0'],
        dnsServers: ['1.1.1.1'],
        dockerLabels: { LABEL: 'label' },
        dockerSecurityOptions: ['ECS_SELINUX_CAPABLE=true'],
        entryPoint: ['/app/node_modules/.bin/cdk'],
        environment: { TEST_ENVIRONMENT_VARIABLE: 'test environment variable value' },
        environmentFiles: [ecs.EnvironmentFile.fromAsset(path.join(__dirname, '../demo-envfiles/test-envfile.env'))],
        essential: true,
        extraHosts: { EXTRAHOST: 'extra host' },
        healthCheck: {
          command: ['curl localhost:8000'],
          interval: cdk.Duration.seconds(20),
          retries: 5,
          startPeriod: cdk.Duration.seconds(10),
        },
        hostname: 'webHost',
        linuxParameters: new ecs.LinuxParameters(stack, 'LinuxParameters', {
          initProcessEnabled: true,
          sharedMemorySize: 1024,
        }),
        logging: new ecs.AwsLogDriver({ streamPrefix: 'prefix' }),
        memoryReservationMiB: 1024,
        privileged: true,
        readonlyRootFilesystem: true,
        secrets: {
          SECRET: ecs.Secret.fromSecretsManager(secret),
          PARAMETER: ecs.Secret.fromSsmParameter(parameter),
        },
        user: 'amazon',
        workingDirectory: 'app/',
      });

      // THEN
      Template.fromStack(stack).hasResourceProperties('AWS::ECS::TaskDefinition', {
        Family: 'Ec2TaskDef',
        ContainerDefinitions: [
          {
            Command: [
              'CMD env',
            ],
            Cpu: 256,
            DisableNetworking: true,
            DnsSearchDomains: [
              '0.0.0.0',
            ],
            DnsServers: [
              '1.1.1.1',
            ],
            DockerLabels: {
              LABEL: 'label',
            },
            DockerSecurityOptions: [
              'ECS_SELINUX_CAPABLE=true',
            ],
            EntryPoint: [
              '/app/node_modules/.bin/cdk',
            ],
            Environment: [
              {
                Name: 'TEST_ENVIRONMENT_VARIABLE',
                Value: 'test environment variable value',
              },
            ],
            EnvironmentFiles: [{
              Type: 's3',
              Value: {
                'Fn::Join': [
                  '',
                  [
                    'arn:',
                    {
                      Ref: 'AWS::Partition',
                    },
                    ':s3:::',
                    {
                      Ref: 'AssetParameters872561bf078edd1685d50c9ff821cdd60d2b2ddfb0013c4087e79bf2bb50724dS3Bucket7B2069B7',
                    },
                    '/',
                    {
                      'Fn::Select': [
                        0,
                        {
                          'Fn::Split': [
                            '||',
                            {
                              Ref: 'AssetParameters872561bf078edd1685d50c9ff821cdd60d2b2ddfb0013c4087e79bf2bb50724dS3VersionKey40E12C15',
                            },
                          ],
                        },
                      ],
                    },
                    {
                      'Fn::Select': [
                        1,
                        {
                          'Fn::Split': [
                            '||',
                            {
                              Ref: 'AssetParameters872561bf078edd1685d50c9ff821cdd60d2b2ddfb0013c4087e79bf2bb50724dS3VersionKey40E12C15',
                            },
                          ],
                        },
                      ],
                    },
                  ],
                ],
              },
            }],
            Essential: true,
            ExtraHosts: [
              {
                Hostname: 'EXTRAHOST',
                IpAddress: 'extra host',
              },
            ],
            HealthCheck: {
              Command: [
                'CMD-SHELL',
                'curl localhost:8000',
              ],
              Interval: 20,
              Retries: 5,
              StartPeriod: 10,
              Timeout: 5,
            },
            Hostname: 'webHost',
            Image: 'amazon/amazon-ecs-sample',
            LinuxParameters: {
              Capabilities: {},
              InitProcessEnabled: true,
              SharedMemorySize: 1024,
            },
            LogConfiguration: {
              LogDriver: 'awslogs',
              Options: {
                'awslogs-group': {
                  Ref: 'Ec2TaskDefwebLogGroup7F786C6B',
                },
                'awslogs-stream-prefix': 'prefix',
                'awslogs-region': {
                  Ref: 'AWS::Region',
                },
              },
            },
            Memory: 2048,
            MemoryReservation: 1024,
            Name: 'web',
            Privileged: true,
            ReadonlyRootFilesystem: true,
            Secrets: [
              {
                Name: 'SECRET',
                ValueFrom: {
                  Ref: 'SecretA720EF05',
                },
              },
              {
                Name: 'PARAMETER',
                ValueFrom: {
                  'Fn::Join': [
                    '',
                    [
                      'arn:',
                      {
                        Ref: 'AWS::Partition',
                      },
                      ':ssm:',
                      {
                        Ref: 'AWS::Region',
                      },
                      ':',
                      {
                        Ref: 'AWS::AccountId',
                      },
                      ':parameter/name',
                    ],
                  ],
                },
              },
            ],
            User: 'amazon',
            WorkingDirectory: 'app/',
          },
        ],
      });
    });

    test('correctly sets containers from ECR repository using all props', () => {
      // GIVEN
      const stack = new cdk.Stack();

      const taskDefinition = new ecs.Ec2TaskDefinition(stack, 'Ec2TaskDef');

      taskDefinition.addContainer('web', {
        image: ecs.ContainerImage.fromEcrRepository(new Repository(stack, 'myECRImage', {
          lifecycleRegistryId: '123456789101',
          lifecycleRules: [{
            rulePriority: 10,
            tagPrefixList: ['abc'],
            maxImageCount: 1,
          }],
          removalPolicy: cdk.RemovalPolicy.DESTROY,
          repositoryName: 'project-a/amazon-ecs-sample',
        })),
        memoryLimitMiB: 512,
      });

      // THEN
      Template.fromStack(stack).hasResourceProperties('AWS::ECR::Repository', {
        ImageScanningConfiguration: {
          ScanOnPush: false,
        },
        LifecyclePolicy: {
          // eslint-disable-next-line max-len
          LifecyclePolicyText: '{"rules":[{"rulePriority":10,"selection":{"tagStatus":"tagged","tagPrefixList":["abc"],"countType":"imageCountMoreThan","countNumber":1},"action":{"type":"expire"}}]}',
          RegistryId: '123456789101',
        },
        RepositoryName: 'project-a/amazon-ecs-sample',
      });

      Template.fromStack(stack).hasResourceProperties('AWS::ECS::TaskDefinition', {
        Family: 'Ec2TaskDef',
        ContainerDefinitions: [{
          Essential: true,
          Memory: 512,
          Image: {
            'Fn::Join': [
              '',
              [
                {
                  'Fn::Select': [
                    4,
                    {
                      'Fn::Split': [
                        ':',
                        {
                          'Fn::GetAtt': [
                            'myECRImage7DEAE474',
                            'Arn',
                          ],
                        },
                      ],
                    },
                  ],
                },
                '.dkr.ecr.',
                {
                  'Fn::Select': [
                    3,
                    {
                      'Fn::Split': [
                        ':',
                        {
                          'Fn::GetAtt': [
                            'myECRImage7DEAE474',
                            'Arn',
                          ],
                        },
                      ],
                    },
                  ],
                },
                '.',
                {
                  Ref: 'AWS::URLSuffix',
                },
                '/',
                {
                  Ref: 'myECRImage7DEAE474',
                },
                ':latest',
              ],
            ],
          },
          Name: 'web',
        }],
      });
    });

    test('correctly sets containers from ECR repository using an image tag', () => {
      // GIVEN
      const stack = new cdk.Stack();

      const taskDefinition = new ecs.Ec2TaskDefinition(stack, 'Ec2TaskDef');

      taskDefinition.addContainer('web', {
        image: ecs.ContainerImage.fromEcrRepository(new Repository(stack, 'myECRImage'), 'myTag'),
        memoryLimitMiB: 512,
      });

      // THEN
      Template.fromStack(stack).hasResourceProperties('AWS::ECS::TaskDefinition', {
        ContainerDefinitions: [{
          Essential: true,
          Memory: 512,
          Image: {
            'Fn::Join': [
              '',
              [
                {
                  'Fn::Select': [
                    4,
                    {
                      'Fn::Split': [
                        ':',
                        {
                          'Fn::GetAtt': [
                            'myECRImage7DEAE474',
                            'Arn',
                          ],
                        },
                      ],
                    },
                  ],
                },
                '.dkr.ecr.',
                {
                  'Fn::Select': [
                    3,
                    {
                      'Fn::Split': [
                        ':',
                        {
                          'Fn::GetAtt': [
                            'myECRImage7DEAE474',
                            'Arn',
                          ],
                        },
                      ],
                    },
                  ],
                },
                '.',
                {
                  Ref: 'AWS::URLSuffix',
                },
                '/',
                {
                  Ref: 'myECRImage7DEAE474',
                },
                ':myTag',
              ],
            ],
          },
          Name: 'web',
        }],
      });
    });

    test('correctly sets containers from ECR repository using an image digest', () => {
      // GIVEN
      const stack = new cdk.Stack();

      const taskDefinition = new ecs.Ec2TaskDefinition(stack, 'Ec2TaskDef');

      taskDefinition.addContainer('web', {
        image: ecs.ContainerImage.fromEcrRepository(new Repository(stack, 'myECRImage'), 'sha256:94afd1f2e64d908bc90dbca0035a5b567EXAMPLE'),
        memoryLimitMiB: 512,
      });

      // THEN
      Template.fromStack(stack).hasResourceProperties('AWS::ECS::TaskDefinition', {
        ContainerDefinitions: [{
          Essential: true,
          Memory: 512,
          Image: {
            'Fn::Join': [
              '',
              [
                {
                  'Fn::Select': [
                    4,
                    {
                      'Fn::Split': [
                        ':',
                        {
                          'Fn::GetAtt': [
                            'myECRImage7DEAE474',
                            'Arn',
                          ],
                        },
                      ],
                    },
                  ],
                },
                '.dkr.ecr.',
                {
                  'Fn::Select': [
                    3,
                    {
                      'Fn::Split': [
                        ':',
                        {
                          'Fn::GetAtt': [
                            'myECRImage7DEAE474',
                            'Arn',
                          ],
                        },
                      ],
                    },
                  ],
                },
                '.',
                {
                  Ref: 'AWS::URLSuffix',
                },
                '/',
                {
                  Ref: 'myECRImage7DEAE474',
                },
                '@sha256:94afd1f2e64d908bc90dbca0035a5b567EXAMPLE',
              ],
            ],
          },
          Name: 'web',
        }],
      });
    });

    test('correctly sets containers from ECR repository using default props', () => {
      // GIVEN
      const stack = new cdk.Stack();

      const taskDefinition = new ecs.Ec2TaskDefinition(stack, 'Ec2TaskDef');

      // WHEN
      taskDefinition.addContainer('web', {
        image: ecs.ContainerImage.fromEcrRepository(new Repository(stack, 'myECRImage')),
        memoryLimitMiB: 512,
      });

      // THEN
      Template.fromStack(stack).hasResourceProperties('AWS::ECR::Repository', {
        ImageScanningConfiguration: {
          ScanOnPush: false,
        },
      });
    });

    test('warns when setting containers from ECR repository using fromRegistry method', () => {
      // GIVEN
      const stack = new cdk.Stack();

      const taskDefinition = new ecs.Ec2TaskDefinition(stack, 'Ec2TaskDef');

      // WHEN
      taskDefinition.addContainer('web', {
        image: ecs.ContainerImage.fromRegistry('ACCOUNT.dkr.ecr.REGION.amazonaws.com/REPOSITORY'),
        memoryLimitMiB: 512,
      });

      // THEN
<<<<<<< HEAD
      Annotations.fromStack(stack).hasWarning('/Default/Ec2TaskDef/web', "Proper policies need to be attached before pulling from ECR repository, or use 'fromEcrRepository'.");
=======
      expect(container.node.metadata[0].data).toEqual("Proper policies need to be attached before pulling from ECR repository, or use 'fromEcrRepository'.");

>>>>>>> 54de667d
    });

    test('warns when setting containers from ECR repository by creating a RepositoryImage class', () => {
      // GIVEN
      const stack = new cdk.Stack();

      const taskDefinition = new ecs.Ec2TaskDefinition(stack, 'Ec2TaskDef');

      const repo = new ecs.RepositoryImage('ACCOUNT.dkr.ecr.REGION.amazonaws.com/REPOSITORY');

      // WHEN
      taskDefinition.addContainer('web', {
        image: repo,
        memoryLimitMiB: 512,
      });

      // THEN
<<<<<<< HEAD
      Annotations.fromStack(stack).hasWarning('/Default/Ec2TaskDef/web', "Proper policies need to be attached before pulling from ECR repository, or use 'fromEcrRepository'.");
=======
      expect(container.node.metadata[0].data).toEqual("Proper policies need to be attached before pulling from ECR repository, or use 'fromEcrRepository'.");


>>>>>>> 54de667d
    });

    class MyApp extends cdk.App {
      constructor() {
        super({
          context: {
            [cxapi.DOCKER_IGNORE_SUPPORT]: true,
          },
        });
      }
    }

    testLegacyBehavior('correctly sets containers from asset using default props', MyApp, (app) => {
      // GIVEN
      const stack = new cdk.Stack(app, 'Stack');

      const taskDefinition = new ecs.Ec2TaskDefinition(stack, 'Ec2TaskDef');

      // WHEN
      taskDefinition.addContainer('web', {
        image: ecs.ContainerImage.fromAsset(path.join(__dirname, '..', 'demo-image')),
        memoryLimitMiB: 512,
      });

      // THEN
      Template.fromStack(stack).hasResourceProperties('AWS::ECS::TaskDefinition', {
        Family: 'StackEc2TaskDefF03698CF',
        ContainerDefinitions: [
          {
            Essential: true,
            Image: {
              'Fn::Join': [
                '',
                [
                  {
                    Ref: 'AWS::AccountId',
                  },
                  '.dkr.ecr.',
                  {
                    Ref: 'AWS::Region',
                  },
                  '.',
                  {
                    Ref: 'AWS::URLSuffix',
                  },
                  '/aws-cdk/assets:8c1d9ca9f5d37b1c4870c13a9f855301bb42c1848dbcdd5edc8fe2c6c7261d48',
                ],
              ],
            },
            Memory: 512,
            Name: 'web',
          },
        ],
      });
    });

    test('correctly sets containers from asset using all props', () => {
      // GIVEN
      const stack = new cdk.Stack();

      const taskDefinition = new ecs.Ec2TaskDefinition(stack, 'Ec2TaskDef');

      taskDefinition.addContainer('web', {
        image: ecs.ContainerImage.fromAsset(path.join(__dirname, '..', 'demo-image'), {
          buildArgs: { HTTP_PROXY: 'http://10.20.30.2:1234' },
        }),
        memoryLimitMiB: 512,
      });
    });

    test('correctly sets scratch space', () => {
      // GIVEN
      const stack = new cdk.Stack();
      const taskDefinition = new ecs.Ec2TaskDefinition(stack, 'Ec2TaskDef');

      const container = taskDefinition.addContainer('web', {
        image: ecs.ContainerImage.fromRegistry('amazon/amazon-ecs-sample'),
        memoryLimitMiB: 512,
      });

      container.addScratch({
        containerPath: './cache',
        readOnly: true,
        sourcePath: '/tmp/cache',
        name: 'scratch',
      });

      // THEN
      Template.fromStack(stack).hasResourceProperties('AWS::ECS::TaskDefinition', {
        Family: 'Ec2TaskDef',
        ContainerDefinitions: [Match.objectLike({
          MountPoints: [
            {
              ContainerPath: './cache',
              ReadOnly: true,
              SourceVolume: 'scratch',
            },
          ],
        })],
        Volumes: [{
          Host: {
            SourcePath: '/tmp/cache',
          },
          Name: 'scratch',
        }],
      });
    });

    test('correctly sets container dependenices', () => {
      // GIVEN
      const stack = new cdk.Stack();
      const taskDefinition = new ecs.Ec2TaskDefinition(stack, 'Ec2TaskDef');

      const dependency1 = taskDefinition.addContainer('dependency1', {
        image: ecs.ContainerImage.fromRegistry('amazon/amazon-ecs-sample'),
        memoryLimitMiB: 512,
      });

      const dependency2 = taskDefinition.addContainer('dependency2', {
        image: ecs.ContainerImage.fromRegistry('amazon/amazon-ecs-sample'),
        memoryLimitMiB: 512,
      });

      const container = taskDefinition.addContainer('web', {
        image: ecs.ContainerImage.fromRegistry('amazon/amazon-ecs-sample'),
        memoryLimitMiB: 512,
      });

      container.addContainerDependencies({
        container: dependency1,
      },
      {
        container: dependency2,
        condition: ecs.ContainerDependencyCondition.SUCCESS,
      },
      );

      // THEN
      Template.fromStack(stack).hasResourceProperties('AWS::ECS::TaskDefinition', {
        Family: 'Ec2TaskDef',
        ContainerDefinitions: [Match.objectLike({
          Name: 'dependency1',
        }),
        Match.objectLike({
          Name: 'dependency2',
        }),
        Match.objectLike({
          Name: 'web',
          DependsOn: [{
            Condition: 'HEALTHY',
            ContainerName: 'dependency1',
          },
          {
            Condition: 'SUCCESS',
            ContainerName: 'dependency2',
          }],
        })],
      });
    });
    test('correctly sets links', () => {
      const stack = new cdk.Stack();

      const taskDefinition = new ecs.Ec2TaskDefinition(stack, 'Ec2TaskDef', {
        networkMode: ecs.NetworkMode.BRIDGE,
      });

      const container = taskDefinition.addContainer('web', {
        image: ecs.ContainerImage.fromRegistry('amazon/amazon-ecs-sample'),
        memoryLimitMiB: 512,
      });

      const linkedContainer1 = taskDefinition.addContainer('linked1', {
        image: ecs.ContainerImage.fromRegistry('amazon/amazon-ecs-sample'),
        memoryLimitMiB: 512,
      });

      const linkedContainer2 = taskDefinition.addContainer('linked2', {
        image: ecs.ContainerImage.fromRegistry('amazon/amazon-ecs-sample'),
        memoryLimitMiB: 512,
      });

      container.addLink(linkedContainer1, 'linked');
      container.addLink(linkedContainer2);

      // THEN
      Template.fromStack(stack).hasResourceProperties('AWS::ECS::TaskDefinition', {
        ContainerDefinitions: [
          Match.objectLike({
            Links: [
              'linked1:linked',
              'linked2',
            ],
            Name: 'web',
          }),
          Match.objectLike({
            Name: 'linked1',
          }),
          Match.objectLike({
            Name: 'linked2',
          }),
        ],
      });
    });

    test('correctly set policy statement to the task IAM role', () => {
      // GIVEN
      const stack = new cdk.Stack();
      const taskDefinition = new ecs.Ec2TaskDefinition(stack, 'Ec2TaskDef');

      // WHEN
      taskDefinition.addToTaskRolePolicy(new iam.PolicyStatement({
        actions: ['test:SpecialName'],
        resources: ['*'],
      }));

      // THEN
      Template.fromStack(stack).hasResourceProperties('AWS::IAM::Policy', {
        PolicyDocument: {
          Version: '2012-10-17',
          Statement: [
            {
              Action: 'test:SpecialName',
              Effect: 'Allow',
              Resource: '*',
            },
          ],
        },
      });
    });

    test('correctly sets volumes from', () => {
      const stack = new cdk.Stack();

      const taskDefinition = new ecs.Ec2TaskDefinition(stack, 'Ec2TaskDef', {});

      const container = taskDefinition.addContainer('web', {
        image: ecs.ContainerImage.fromRegistry('amazon/amazon-ecs-sample'),
        memoryLimitMiB: 512,
      });

      container.addVolumesFrom({
        sourceContainer: 'SourceContainer',
        readOnly: true,
      });

      // THEN
      Template.fromStack(stack).hasResourceProperties('AWS::ECS::TaskDefinition', {
        ContainerDefinitions: [Match.objectLike({
          VolumesFrom: [
            {
              SourceContainer: 'SourceContainer',
              ReadOnly: true,
            },
          ],
        })],
      });
    });

    test('correctly set policy statement to the task execution IAM role', () => {
      // GIVEN
      const stack = new cdk.Stack();
      const taskDefinition = new ecs.Ec2TaskDefinition(stack, 'Ec2TaskDef');

      // WHEN
      taskDefinition.addToExecutionRolePolicy(new iam.PolicyStatement({
        actions: ['test:SpecialName'],
        resources: ['*'],
      }));

      // THEN
      Template.fromStack(stack).hasResourceProperties('AWS::IAM::Policy', {
        PolicyDocument: {
          Version: '2012-10-17',
          Statement: [
            {
              Action: 'test:SpecialName',
              Effect: 'Allow',
              Resource: '*',
            },
          ],
        },
      });
    });

    test('correctly sets volumes', () => {
      // GIVEN
      const stack = new cdk.Stack();
      const volume = {
        host: {
          sourcePath: '/tmp/cache',
        },
        name: 'scratch',
      };

      // Adding volumes via props is a bit clunky
      const taskDefinition = new ecs.Ec2TaskDefinition(stack, 'Ec2TaskDef', {
        volumes: [volume],
      });

      const container = taskDefinition.addContainer('web', {
        image: ecs.ContainerImage.fromRegistry('amazon/amazon-ecs-sample'),
        memoryLimitMiB: 512,
      });

      // this needs to be a better API -- should auto-add volumes
      container.addMountPoints({
        containerPath: './cache',
        readOnly: true,
        sourceVolume: 'scratch',
      });

      // THEN
      Template.fromStack(stack).hasResourceProperties('AWS::ECS::TaskDefinition', {
        Family: 'Ec2TaskDef',
        ContainerDefinitions: [Match.objectLike({
          MountPoints: [
            {
              ContainerPath: './cache',
              ReadOnly: true,
              SourceVolume: 'scratch',
            },
          ],
        })],
        Volumes: [{
          Host: {
            SourcePath: '/tmp/cache',
          },
          Name: 'scratch',
        }],
      });
    });

    test('correctly sets placement constraints', () => {
      // GIVEN
      const stack = new cdk.Stack();
      const taskDefinition = new ecs.Ec2TaskDefinition(stack, 'Ec2TaskDef', {
        placementConstraints: [
          ecs.PlacementConstraint.memberOf('attribute:ecs.instance-type =~ t2.*'),
        ],
      });

      taskDefinition.addContainer('web', {
        memoryLimitMiB: 1024,
        image: ecs.ContainerImage.fromRegistry('amazon/amazon-ecs-sample'),
      });

      // THEN
      Template.fromStack(stack).hasResourceProperties('AWS::ECS::TaskDefinition', {
        PlacementConstraints: [
          {
            Expression: 'attribute:ecs.instance-type =~ t2.*',
            Type: 'memberOf',
          },
        ],
      });
    });

    test('correctly sets taskRole', () => {
      // GIVEN
      const stack = new cdk.Stack();
      const taskDefinition = new ecs.Ec2TaskDefinition(stack, 'Ec2TaskDef', {
        taskRole: new iam.Role(stack, 'TaskRole', {
          assumedBy: new iam.ServicePrincipal('ecs-tasks.amazonaws.com'),
        }),
      });

      taskDefinition.addContainer('web', {
        image: ecs.ContainerImage.fromRegistry('amazon/amazon-ecs-sample'),
        memoryLimitMiB: 512,
      });

      // THEN
      Template.fromStack(stack).hasResourceProperties('AWS::ECS::TaskDefinition', {
        TaskRoleArn: stack.resolve(taskDefinition.taskRole.roleArn),
      });
    });

    test('automatically sets taskRole by default', () => {
      // GIVEN
      const stack = new cdk.Stack();
      const taskDefinition = new ecs.Ec2TaskDefinition(stack, 'Ec2TaskDef');

      // THEN
      Template.fromStack(stack).hasResourceProperties('AWS::ECS::TaskDefinition', {
        TaskRoleArn: stack.resolve(taskDefinition.taskRole.roleArn),
      });
    });

    test('correctly sets dockerVolumeConfiguration', () => {
      // GIVEN
      const stack = new cdk.Stack();
      const volume = {
        name: 'scratch',
        dockerVolumeConfiguration: {
          driver: 'local',
          scope: ecs.Scope.TASK,
          driverOpts: {
            key1: 'value',
          },
        },
      };

      const taskDefinition = new ecs.Ec2TaskDefinition(stack, 'Ec2TaskDef', {
        volumes: [volume],
      });

      taskDefinition.addContainer('web', {
        image: ecs.ContainerImage.fromRegistry('amazon/amazon-ecs-sample'),
        memoryLimitMiB: 512,
      });

      // THEN
      Template.fromStack(stack).hasResourceProperties('AWS::ECS::TaskDefinition', {
        Family: 'Ec2TaskDef',
        Volumes: [{
          Name: 'scratch',
          DockerVolumeConfiguration: {
            Driver: 'local',
            Scope: 'task',
            DriverOpts: {
              key1: 'value',
            },
          },
        }],
      });
    });

    test('correctly sets efsVolumeConfiguration', () => {
      // GIVEN
      const stack = new cdk.Stack();
      const volume = {
        name: 'scratch',
        efsVolumeConfiguration: {
          fileSystemId: 'local',
        },
      };

      const taskDefinition = new ecs.Ec2TaskDefinition(stack, 'Ec2TaskDef', {
        volumes: [volume],
      });

      taskDefinition.addContainer('web', {
        image: ecs.ContainerImage.fromRegistry('amazon/amazon-ecs-sample'),
        memoryLimitMiB: 512,
      });

      // THEN
      Template.fromStack(stack).hasResourceProperties('AWS::ECS::TaskDefinition', {
        Family: 'Ec2TaskDef',
        Volumes: [{
          Name: 'scratch',
          EfsVolumeConfiguration: {
            FileSystemId: 'local',
          },
        }],
      });
    });
  });

  describe('setting inferenceAccelerators', () => {
    test('correctly sets inferenceAccelerators using props', () => {
      // GIVEN
      const stack = new cdk.Stack();
      const inferenceAccelerators = [{
        deviceName: 'device1',
        deviceType: 'eia2.medium',
      }];

      // WHEN
      const taskDefinition = new ecs.Ec2TaskDefinition(stack, 'Ec2TaskDef', {
        inferenceAccelerators,
      });

      taskDefinition.addContainer('web', {
        image: ecs.ContainerImage.fromRegistry('amazon/amazon-ecs-sample'),
        memoryLimitMiB: 512,
      });

      // THEN
      Template.fromStack(stack).hasResourceProperties('AWS::ECS::TaskDefinition', {
        Family: 'Ec2TaskDef',
        InferenceAccelerators: [{
          DeviceName: 'device1',
          DeviceType: 'eia2.medium',
        }],
      });

    });
    test('correctly sets inferenceAccelerators using props and addInferenceAccelerator method', () => {
      // GIVEN
      const stack = new cdk.Stack();
      const inferenceAccelerators = [{
        deviceName: 'device1',
        deviceType: 'eia2.medium',
      }];

      const taskDefinition = new ecs.Ec2TaskDefinition(stack, 'Ec2TaskDef', {
        inferenceAccelerators,
      });

      // WHEN
      taskDefinition.addInferenceAccelerator({
        deviceName: 'device2',
        deviceType: 'eia2.large',
      });

      taskDefinition.addContainer('web', {
        image: ecs.ContainerImage.fromRegistry('amazon/amazon-ecs-sample'),
        memoryLimitMiB: 512,
      });

      // THEN
      Template.fromStack(stack).hasResourceProperties('AWS::ECS::TaskDefinition', {
        Family: 'Ec2TaskDef',
        InferenceAccelerators: [{
          DeviceName: 'device1',
          DeviceType: 'eia2.medium',
        }, {
          DeviceName: 'device2',
          DeviceType: 'eia2.large',
        }],
      });
    });
  });

  describe('When importing from an existing Ec2 TaskDefinition', () => {
    test('can succeed using TaskDefinition Arn', () => {
      // GIVEN
      const stack = new cdk.Stack();
      const expectTaskDefinitionArn = 'TD_ARN';

      // WHEN
      const taskDefinition = ecs.Ec2TaskDefinition.fromEc2TaskDefinitionArn(stack, 'EC2_TD_ID', expectTaskDefinitionArn);

      // THEN
      expect(taskDefinition.taskDefinitionArn).toBe(expectTaskDefinitionArn);
    });
  });

  describe('When importing from an existing Ec2 TaskDefinition using attributes', () => {
    test('can set the imported task attribuets successfully', () => {
      // GIVEN
      const stack = new cdk.Stack();
      const expectTaskDefinitionArn = 'TD_ARN';
      const expectNetworkMode = ecs.NetworkMode.AWS_VPC;
      const expectTaskRole = new iam.Role(stack, 'TaskRole', {
        assumedBy: new iam.ServicePrincipal('ecs-tasks.amazonaws.com'),
      });

      // WHEN
      const taskDefinition = ecs.Ec2TaskDefinition.fromEc2TaskDefinitionAttributes(stack, 'TD_ID', {
        taskDefinitionArn: expectTaskDefinitionArn,
        networkMode: expectNetworkMode,
        taskRole: expectTaskRole,
      });

      // THEN
      expect(taskDefinition.taskDefinitionArn).toBe(expectTaskDefinitionArn);
      expect(taskDefinition.compatibility).toBe(ecs.Compatibility.EC2);
      expect(taskDefinition.isEc2Compatible).toBeTruthy();
      expect(taskDefinition.isFargateCompatible).toBeFalsy();
      expect(taskDefinition.networkMode).toBe(expectNetworkMode);
      expect(taskDefinition.taskRole).toBe(expectTaskRole);
    });

    test('returns an Ec2 TaskDefinition that will throw an error when trying to access its yet to defined networkMode', () => {
      // GIVEN
      const stack = new cdk.Stack();
      const expectTaskDefinitionArn = 'TD_ARN';
      const expectTaskRole = new iam.Role(stack, 'TaskRole', {
        assumedBy: new iam.ServicePrincipal('ecs-tasks.amazonaws.com'),
      });

      // WHEN
      const taskDefinition = ecs.Ec2TaskDefinition.fromEc2TaskDefinitionAttributes(stack, 'TD_ID', {
        taskDefinitionArn: expectTaskDefinitionArn,
        taskRole: expectTaskRole,
      });

      // THEN
      expect(() => taskDefinition.networkMode).toThrow(
        'This operation requires the networkMode in ImportedTaskDefinition to be defined. ' +
        'Add the \'networkMode\' in ImportedTaskDefinitionProps to instantiate ImportedTaskDefinition');
    });

    test('returns an Ec2 TaskDefinition that will throw an error when trying to access its yet to defined taskRole', () => {
      // GIVEN
      const stack = new cdk.Stack();
      const expectTaskDefinitionArn = 'TD_ARN';
      const expectNetworkMode = ecs.NetworkMode.AWS_VPC;

      // WHEN
      const taskDefinition = ecs.Ec2TaskDefinition.fromEc2TaskDefinitionAttributes(stack, 'TD_ID', {
        taskDefinitionArn: expectTaskDefinitionArn,
        networkMode: expectNetworkMode,
      });

      // THEN
      expect(() => { taskDefinition.taskRole; }).toThrow(
        'This operation requires the taskRole in ImportedTaskDefinition to be defined. ' +
        'Add the \'taskRole\' in ImportedTaskDefinitionProps to instantiate ImportedTaskDefinition');
    });
  });

  test('throws when setting proxyConfiguration without networkMode AWS_VPC', () => {
    // GIVEN
    const stack = new cdk.Stack();

    const proxyConfiguration = ecs.ProxyConfigurations.appMeshProxyConfiguration({
      containerName: 'envoy',
      properties: {
        ignoredUID: 1337,
        proxyIngressPort: 15000,
        proxyEgressPort: 15001,
        appPorts: [9080, 9081],
        egressIgnoredIPs: ['169.254.170.2', '169.254.169.254'],
      },
    });

    // THEN
    expect(() => {
      new ecs.Ec2TaskDefinition(stack, 'TaskDef', { networkMode: ecs.NetworkMode.BRIDGE, proxyConfiguration });
    }).toThrow(/ProxyConfiguration can only be used with AwsVpc network mode, got: bridge/);
  });
});<|MERGE_RESOLUTION|>--- conflicted
+++ resolved
@@ -695,12 +695,7 @@
       });
 
       // THEN
-<<<<<<< HEAD
       Annotations.fromStack(stack).hasWarning('/Default/Ec2TaskDef/web', "Proper policies need to be attached before pulling from ECR repository, or use 'fromEcrRepository'.");
-=======
-      expect(container.node.metadata[0].data).toEqual("Proper policies need to be attached before pulling from ECR repository, or use 'fromEcrRepository'.");
-
->>>>>>> 54de667d
     });
 
     test('warns when setting containers from ECR repository by creating a RepositoryImage class', () => {
@@ -718,13 +713,7 @@
       });
 
       // THEN
-<<<<<<< HEAD
       Annotations.fromStack(stack).hasWarning('/Default/Ec2TaskDef/web', "Proper policies need to be attached before pulling from ECR repository, or use 'fromEcrRepository'.");
-=======
-      expect(container.node.metadata[0].data).toEqual("Proper policies need to be attached before pulling from ECR repository, or use 'fromEcrRepository'.");
-
-
->>>>>>> 54de667d
     });
 
     class MyApp extends cdk.App {
